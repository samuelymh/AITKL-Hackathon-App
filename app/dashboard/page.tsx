--- conflicted
+++ resolved
@@ -291,13 +291,8 @@
             {/* QR Code and Authorization Management */}
             <div className="grid grid-cols-1 xl:grid-cols-2 gap-6">
               <QRCodeManager user={user} className="xl:col-span-1" />
-<<<<<<< HEAD
-
-              <div className="space-y-6 xl:col-span-1">
-=======
               <div className="space-y-6">
                 {/* <UploadDocs onBack={() => {}} onDataUploaded={() => {}} userId={user.digitalIdentifier || user.id} /> */}
->>>>>>> 2655d5ae
                 <AuthorizationRequests userId={user.digitalIdentifier || user.id} />
                 <UploadDocs onBack={() => {}} onDataUploaded={() => {}} userId={user.digitalIdentifier || user.id} />
 
