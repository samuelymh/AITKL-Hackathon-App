--- conflicted
+++ resolved
@@ -45,9 +45,7 @@
             Welcome, {user.firstName} {user.lastName}
           </span>
           <Badge variant="secondary">
-            {user.role
-              ? user.role.charAt(0).toUpperCase() + user.role.slice(1)
-              : "Patient"}
+            {user.role ? user.role.charAt(0).toUpperCase() + user.role.slice(1) : "Patient"}
           </Badge>
         </CardTitle>
       </CardHeader>
@@ -155,9 +153,7 @@
         <CardTitle>Quick Actions</CardTitle>
       </CardHeader>
       <CardContent>
-        <div className="grid grid-cols-1 gap-4">
-          {renderRoleSpecificActions()}
-        </div>
+        <div className="grid grid-cols-1 gap-4">{renderRoleSpecificActions()}</div>
       </CardContent>
     </Card>
   );
@@ -200,19 +196,13 @@
             <>
               <div className="flex items-center justify-between">
                 <span className="text-sm">API Performance</span>
-                <Badge
-                  variant="default"
-                  className="bg-green-100 text-green-800"
-                >
+                <Badge variant="default" className="bg-green-100 text-green-800">
                   142ms avg
                 </Badge>
               </div>
               <div className="flex items-center justify-between">
                 <span className="text-sm">Security Status</span>
-                <Badge
-                  variant="default"
-                  className="bg-green-100 text-green-800"
-                >
+                <Badge variant="default" className="bg-green-100 text-green-800">
                   Secure
                 </Badge>
               </div>
@@ -232,9 +222,7 @@
       <div className="space-y-6">
         <div>
           <h1 className="text-3xl font-bold text-gray-900">Dashboard</h1>
-          <p className="mt-2 text-gray-600">
-            Welcome to your Health Records System
-          </p>
+          <p className="mt-2 text-gray-600">Welcome to your Health Records System</p>
         </div>
 
         <div className="grid grid-cols-1 lg:grid-cols-2 gap-6">
@@ -272,14 +260,8 @@
             <div className="grid grid-cols-1 xl:grid-cols-2 gap-6">
               <QRCodeManager user={user} className="xl:col-span-1" />
               <div className="space-y-6">
-<<<<<<< HEAD
-                <AuthorizationRequests
-                  userId={user.digitalIdentifier || user.id}
-                />
-=======
               <UploadDocs onBack={() => {}} onDataUploaded={() => {}} userId={user.digitalIdentifier || user.id} />
                 <AuthorizationRequests userId={user.digitalIdentifier || user.id} />
->>>>>>> a51d6824
 
                 {/* Settings Card - Link to dedicated settings page */}
                 <Card>
@@ -291,8 +273,7 @@
                   </CardHeader>
                   <CardContent>
                     <p className="text-gray-600 mb-4">
-                      Manage your access control settings, privacy preferences,
-                      and account configuration.
+                      Manage your access control settings, privacy preferences, and account configuration.
                     </p>
                     <Link href="/dashboard/settings">
                       <Button className="w-full flex items-center gap-2">
