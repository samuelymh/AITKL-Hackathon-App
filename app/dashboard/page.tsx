--- conflicted
+++ resolved
@@ -291,14 +291,8 @@
             <div className="grid grid-cols-1 xl:grid-cols-2 gap-6">
               <QRCodeManager user={user} className="xl:col-span-1" />
               <div className="space-y-6">
-<<<<<<< HEAD
                 <UploadDocs onBack={() => {}} onDataUploaded={() => {}} userId={user.digitalIdentifier || user.id} />
                 <AuthorizationRequests userId={user.digitalIdentifier || user.id} />
-=======
-                <AuthorizationRequests
-                  userId={user.digitalIdentifier || user.id}
-                />
->>>>>>> a43e1e95
 
                 {/* Settings Card - Link to dedicated settings page */}
                 <Card>
